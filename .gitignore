# Python
__pycache__/
*.py[cod]
*$py.class
*.so
.Python
build/
develop-eggs/
dist/
downloads/
eggs/
.eggs/
lib/
lib64/
parts/
sdist/
var/
wheels/
pip-wheel-metadata/
share/python-wheels/
*.egg-info/
.installed.cfg
*.egg
MANIFEST

# Virtual environments
.venv/
.venv311/

__pycache__/
*.pyc

venv/
env/
ENV/
env.bak/
venv.bak/

# IDEs and editors
.vscode/
.idea/
*.swp
*.swo
*~
.DS_Store
Thumbs.db

# Jupyter Notebooks
.ipynb_checkpoints/
*.ipynb_checkpoints/

# Environment variables
.env
.env.local
.env.development.local
.env.test.local
.env.production.local

# API Keys and secrets
*_api_key*
*secret*
*password*
config/secrets.py

# Models and cache
models/cache/
models/saved_models/
.cache/
*.pkl
*.pickle
*.joblib

# HuggingFace cache
~/.cache/huggingface/
.cache/huggingface/

# Ollama models
# ~/.ollama/

# Data files
# data/raw/
# data/processed/
*.csv
*.tsv
*.json
*.jsonl
*.parquet

# Keep sample data
!data/sample/sample_reviews.csv

# Results and outputs
results/predictions/
results/evaluations/
results/reports/
logs/pipeline_logs/
*.log

# Temporary files
*.tmp
*.temp
.tmp/
temp/

# OS generated files
.DS_Store
.DS_Store?
._*
.Spotlight-V100
.Trashes
ehthumbs.db
Thumbs.db

# Coverage and testing
.coverage
.pytest_cache/
.tox/
.coverage.*
coverage.xml
*.cover
.hypothesis/

# Documentation builds
docs/_build/
site/

# PyCharm
.idea/

# Spyder
.spyderproject
.spyproject

# Rope
.ropeproject

# mkdocs documentation
/site

# mypy
.mypy_cache/
.dmypy.json
dmypy.json

# Pyre type checker
.pyre/

# Large files that shouldn't be committed
*.h5
*.hdf5
*.bin
*.model
*.weights

# Diagnostic and intermediate files
*_diagnostics.csv
*_debug.csv
*_temp.csv
<<<<<<< HEAD
=======
*.pyc 
>>>>>>> ed5f564d
<|MERGE_RESOLUTION|>--- conflicted
+++ resolved
@@ -156,7 +156,4 @@
 *_diagnostics.csv
 *_debug.csv
 *_temp.csv
-<<<<<<< HEAD
-=======
-*.pyc 
->>>>>>> ed5f564d
+*.pyc 