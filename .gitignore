<<<<<<< HEAD
.venv311/
__pycache__/
*.pyc
=======
# Python
__pycache__/
*.py[cod]
*$py.class
*.so
.Python
build/
develop-eggs/
dist/
downloads/
eggs/
.eggs/
lib/
lib64/
parts/
sdist/
var/
wheels/
pip-wheel-metadata/
share/python-wheels/
*.egg-info/
.installed.cfg
*.egg
MANIFEST

# Virtual environments
.venv/
.venv311/
venv/
env/
ENV/
env.bak/
venv.bak/

# IDEs and editors
.vscode/
.idea/
*.swp
*.swo
*~
.DS_Store
Thumbs.db

# Jupyter Notebooks
.ipynb_checkpoints/
*.ipynb_checkpoints/

# Environment variables
.env
.env.local
.env.development.local
.env.test.local
.env.production.local

# API Keys and secrets
*_api_key*
*secret*
*password*
config/secrets.py

# Models and cache
models/cache/
models/saved_models/
.cache/
*.pkl
*.pickle
*.joblib

# HuggingFace cache
~/.cache/huggingface/
.cache/huggingface/

# Ollama models
# ~/.ollama/

# Data files
# data/raw/
# data/processed/
*.csv
*.tsv
*.json
*.jsonl
*.parquet

# Keep sample data
!data/sample/sample_reviews.csv

# Results and outputs
results/predictions/
results/evaluations/
results/reports/
logs/pipeline_logs/
*.log

# Temporary files
*.tmp
*.temp
.tmp/
temp/

# OS generated files
.DS_Store
.DS_Store?
._*
.Spotlight-V100
.Trashes
ehthumbs.db
Thumbs.db

# Coverage and testing
.coverage
.pytest_cache/
.tox/
.coverage.*
coverage.xml
*.cover
.hypothesis/

# Documentation builds
docs/_build/
site/

# PyCharm
.idea/

# Spyder
.spyderproject
.spyproject

# Rope
.ropeproject

# mkdocs documentation
/site

# mypy
.mypy_cache/
.dmypy.json
dmypy.json

# Pyre type checker
.pyre/

# Large files that shouldn't be committed
*.h5
*.hdf5
*.bin
*.model
*.weights

# Diagnostic and intermediate files
*_diagnostics.csv
*_debug.csv
*_temp.csv
>>>>>>> 3716bbe8
<|MERGE_RESOLUTION|>--- conflicted
+++ resolved
@@ -1,8 +1,3 @@
-<<<<<<< HEAD
-.venv311/
-__pycache__/
-*.pyc
-=======
 # Python
 __pycache__/
 *.py[cod]
@@ -31,6 +26,10 @@
 # Virtual environments
 .venv/
 .venv311/
+
+__pycache__/
+*.pyc
+
 venv/
 env/
 ENV/
@@ -157,4 +156,3 @@
 *_diagnostics.csv
 *_debug.csv
 *_temp.csv
->>>>>>> 3716bbe8
