--- conflicted
+++ resolved
@@ -2,60 +2,6 @@
 import pandas as pd
 from sklearn.metrics import classification_report, confusion_matrix
 
-<<<<<<< HEAD
-ap = argparse.ArgumentParser()
-ap.add_argument("--pred", default="predictions.csv", help="Predictions CSV (id,text,pred_label,pred_category)")
-ap.add_argument("--gold", default="data/sample/sample_reviews.csv", help="Gold CSV (id,text,gold_label,gold_category)")
-args = ap.parse_args()
-
-if not os.path.exists(args.pred):
-    raise SystemExit(f"Predictions file not found: {args.pred}")
-
-gold = pd.read_csv(args.gold)
-pred = pd.read_csv(args.pred)
-
-gold.columns = gold.columns.str.strip()
-pred.columns = pred.columns.str.strip()
-
-df = gold.merge(pred, on="id", how="left", suffixes=("_gold", "_pred"))
-
-# ==== Binary approve/reject ====
-print("== APPROVE/REJECT ==")
-print(classification_report(df["gold_label"], df["pred_label"], zero_division=0))
-print(confusion_matrix(df["gold_label"], df["pred_label"]))
-
-# ==== Category metrics ====
-# View A: On GOLD rejects only (penalizes false negatives as 'None')
-rej_gold = df[df["gold_label"] == "REJECT"].copy()
-rej_gold["pred_category"] = rej_gold["pred_category"].astype(object).where(rej_gold["pred_category"].notna(), "None")
-rej_gold["gold_category"] = rej_gold["gold_category"].astype(str)
-rej_gold["pred_category"] = rej_gold["pred_category"].astype(str)
-
-print("\n== Category (on GOLD rejects; 'None' if model approved) ==")
-print(classification_report(rej_gold["gold_category"], rej_gold["pred_category"], zero_division=0))
-
-# View B: On cases where BOTH gold and pred are REJECT (measures pure category assignment)
-rej_both = df[(df["gold_label"] == "REJECT") & (df["pred_label"] == "REJECT")].copy()
-if len(rej_both):
-    rej_both["gold_category"] = rej_both["gold_category"].astype(str)
-    rej_both["pred_category"] = rej_both["pred_category"].astype(str)
-    print("\n== Category (on cases where BOTH are REJECT) ==")
-    print(classification_report(rej_both["gold_category"], rej_both["pred_category"], zero_division=0))
-else:
-    print("\n== Category (on cases where BOTH are REJECT) ==")
-    print("No rows where both gold and prediction are REJECT.")
-
-# Sample disagreements
-errs = df[
-    (df["gold_label"] != df["pred_label"]) |
-    ((df["gold_label"] == "REJECT") & (df["gold_category"] != df["pred_category"]))
-]
-print("\nSample errors:")
-text_col = "text_pred" if "text_pred" in errs.columns else ("text_gold" if "text_gold" in errs.columns else None)
-cols = ["id","gold_label","pred_label","gold_category","pred_category"]
-if text_col: cols.insert(1, text_col)
-print(errs[[c for c in cols if c in errs.columns]].head(10).to_string(index=False))
-=======
 def pick_pred_label_column(df: pd.DataFrame) -> str:
     """
     Prefer old 'pred_label' if present; else use new 'final_label'.
@@ -168,5 +114,4 @@
     print(errs[cols].head(10).to_string(index=False))
 
 if __name__ == "__main__":
-    main()
->>>>>>> 88b2b424
+    main()