--- conflicted
+++ resolved
@@ -4,25 +4,6 @@
 from transformers import pipeline
 import re
 
-<<<<<<< HEAD
-from .core.constants import DEFAULT_MODELS, ZERO_SHOT_LABELS, ZERO_SHOT_TO_POLICY, POLICY_CATEGORIES, LABELS
-from .core.utils import extract_toxicity_result, save_results_with_diagnostics, standardize_columns, find_text_column, ensure_id_column
-
-def load_pipes(device=None):
-    """Load the HuggingFace pipelines"""
-    # sequential
-    # positive / negative
-    sentiment = pipeline("sentiment-analysis", model=DEFAULT_MODELS['SENTIMENT'], device=device)
-    # salty / toxicity severe OR threats
-    toxic = pipeline("text-classification", model=DEFAULT_MODELS['TOXIC'], top_k=None, device=device)
-    # zero-shot classification for policy violations
-    zshot = pipeline("zero-shot-classification", model=DEFAULT_MODELS['ZERO_SHOT'], device=device)
-    return sentiment, toxic, zshot
-
-def policy_zero_shot(zshot, text: str, tau: float = 0.5):
-    """Run zero-shot classification for policy violations"""
-    # Score all labels independently
-=======
 # ===== Models =====
 TOXIC_MODEL = "unitary/toxic-bert"
 ZSHOT_MODEL = "facebook/bart-large-mnli"
@@ -115,43 +96,12 @@
     Returns a dict with normalized keys:
       {"No_Ads": x, "Irrelevant": y, "Rant_No_Visit": z, "None": w}
     """
->>>>>>> 88b2b424
     res = zshot(
         text,
         candidate_labels=ZERO_SHOT_LABELS,
         hypothesis_template="This review is {}.",
         multi_label=True,
     )
-<<<<<<< HEAD
-    # Build a dict: phrase -> score
-    scores = {lab: float(scr) for lab, scr in zip(res["labels"], res["scores"])}
-
-    # Consider only the 3 rejecting policies
-    reject_scores = {
-        ZERO_SHOT_TO_POLICY[ZERO_SHOT_LABELS[0]]: scores[ZERO_SHOT_LABELS[0]],  # No_Ads
-        ZERO_SHOT_TO_POLICY[ZERO_SHOT_LABELS[1]]: scores[ZERO_SHOT_LABELS[1]],  # Irrelevant
-        ZERO_SHOT_TO_POLICY[ZERO_SHOT_LABELS[2]]: scores[ZERO_SHOT_LABELS[2]],  # Rant_No_Visit
-    }
-
-    # Pick the strongest rejecting policy
-    best_cat, best_score = max(reject_scores.items(), key=lambda kv: kv[1])
-
-    # Reject only if best rejecting score clears the threshold
-    if best_score >= tau:
-        return best_cat, best_score
-
-    # Otherwise approve
-    return POLICY_CATEGORIES['NONE'], scores.get(ZERO_SHOT_LABELS[3], 1.0 - best_score)  # confidence optional
-
-def run(csv_in: str, csv_out: str, device=None, mode="policy_only"):
-    """Run HF pipeline classification on CSV input"""
-    df = pd.read_csv(csv_in)
-    df = standardize_columns(df)
-    df = ensure_id_column(df)
-    
-    # Find text column
-    text_col = find_text_column(df)
-=======
     label2score = {POLICY_MAP[lab]: float(scr) for lab, scr in zip(res["labels"], res["scores"])}
     for k in ("No_Ads", "Irrelevant", "Rant_No_Visit", "None"):
         label2score.setdefault(k, 0.0)
@@ -211,7 +161,6 @@
     # Ensure an id
     if "id" not in df.columns:
         df["id"] = range(1, len(df) + 1)
->>>>>>> 88b2b424
 
     # Models
     toxic, zshot = load_pipes(device)
@@ -222,7 +171,37 @@
     for _, r in df.iterrows():
         txt = str(r[text_col])
 
-<<<<<<< HEAD
+        # Zero-shot (scores for Ads/Irrelevant/Rant/None)
+        zs = zero_shot_scores(zshot, txt)
+
+        # Toxicity (top label & score)
+        tox_out = toxic(txt)
+        tox_label, tox_score = extract_tox_top(tox_out)
+
+        # Decision
+        final_label, pred_category, reasons = decide_category(
+            zs, tox_label, tox_score,
+            text=txt,
+            tau_irrelevant=0.55,
+            tau_rant=0.55,
+            tau_ads=0.70,
+            tox_tau=tox_tau,
+            ads_margin=0.10,
+        )
+
+        # Main (no numeric scores)
+        main_rows.append({
+            "id": r["id"],
+            "text": txt,
+            "final_label": final_label,      # APPROVE or REJECT
+            "pred_category": pred_category,  # No_Ads / Irrelevant / Rant_No_Visit / None
+            "reasons": "; ".join(reasons),   # label-only tags
+        })
+
+        # Diagnostics (with numeric scores for tuning)
+        has_ads_ev, matched_ev = ad_evidence(txt)
+        diag_rows.append({
+            "id": r["id"],
         # Zero-shot policy decision (LLM-only baseline)
         policy, conf = policy_zero_shot(zshot, txt)
         pred_label = LABELS['REJECT'] if policy != POLICY_CATEGORIES['NONE'] else LABELS['APPROVE']
@@ -250,50 +229,6 @@
         rows.append({
             "id": r['id'],
             "text": txt,
-            "pred_label": pred_label,
-            "pred_category": policy,
-            "policy_confidence": round(float(conf), 4),
-            "sentiment_label": s.get("label", "NEUTRAL"),
-            "sentiment_score": round(float(s.get("score", 0.5)), 4),
-            "tox_top": tox_label,
-            "tox_top_score": round(float(tox_score), 4),
-        })
-
-    # Use consolidated save function
-    save_results_with_diagnostics(rows, csv_out, include_diagnostics=True)
-=======
-        # Zero-shot (scores for Ads/Irrelevant/Rant/None)
-        zs = zero_shot_scores(zshot, txt)
-
-        # Toxicity (top label & score)
-        tox_out = toxic(txt)
-        tox_label, tox_score = extract_tox_top(tox_out)
-
-        # Decision
-        final_label, pred_category, reasons = decide_category(
-            zs, tox_label, tox_score,
-            text=txt,
-            tau_irrelevant=0.55,
-            tau_rant=0.55,
-            tau_ads=0.70,
-            tox_tau=tox_tau,
-            ads_margin=0.10,
-        )
-
-        # Main (no numeric scores)
-        main_rows.append({
-            "id": r["id"],
-            "text": txt,
-            "final_label": final_label,      # APPROVE or REJECT
-            "pred_category": pred_category,  # No_Ads / Irrelevant / Rant_No_Visit / None
-            "reasons": "; ".join(reasons),   # label-only tags
-        })
-
-        # Diagnostics (with numeric scores for tuning)
-        has_ads_ev, matched_ev = ad_evidence(txt)
-        diag_rows.append({
-            "id": r["id"],
-            "text": txt,
             "final_label": final_label,
             "pred_category": pred_category,
             "zs_no_ads": round(zs["No_Ads"], 4),
@@ -306,11 +241,8 @@
             "ad_match": matched_ev,
         })
 
-    # Write outputs
-    pd.DataFrame(main_rows).to_csv(csv_out, index=False)
-    pd.DataFrame(diag_rows).to_csv(csv_out.replace(".csv", "_diagnostics.csv"), index=False)
-    print(f"Wrote {csv_out} and {csv_out.replace('.csv','_diagnostics.csv')}")
->>>>>>> 88b2b424
+    # Use consolidated save function
+    save_results_with_diagnostics(rows, csv_out, include_diagnostics=True)
 
 if __name__ == "__main__":
     ap = argparse.ArgumentParser()
